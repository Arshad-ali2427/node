{
  "name": "npm",
  "publishConfig": {
    "proprietary-attribs": false
  },
  "description": "A package manager for node",
  "keywords": [
    "package manager",
    "modules",
    "install",
    "package.json"
  ],
<<<<<<< HEAD
  "version": "1.1.18",
=======
  "version": "1.1.21",
>>>>>>> 992e3464
  "preferGlobal": true,
  "config": {
    "publishtest": false
  },
  "homepage": "http://npmjs.org/",
  "author": "Isaac Z. Schlueter <i@izs.me> (http://blog.izs.me)",
  "repository": {
    "type": "git",
    "url": "https://github.com/isaacs/npm"
  },
  "bugs": {
    "email": "npm-@googlegroups.com",
    "url": "http://github.com/isaacs/npm/issues"
  },
  "directories": {
    "doc": "./doc",
    "man": "./man",
    "lib": "./lib",
    "bin": "./bin"
  },
  "main": "./lib/npm.js",
  "bin": "./bin/npm-cli.js",
  "dependencies": {
    "semver": "1",
    "ini": "1",
    "slide": "1",
    "abbrev": "1",
    "graceful-fs": "~1.1.1",
    "minimatch": "~0.2",
    "nopt": "1",
    "node-uuid": "~1.3",
    "proto-list": "1",
    "rimraf": "2",
    "request": "~2.9",
    "which": "1",
    "tar": "~0.1.12",
    "fstream": "~0.1.17",
    "block-stream": "*",
    "inherits": "1",
    "mkdirp": "0.3",
    "read": "0",
    "lru-cache": "1",
    "node-gyp": "~0.4.1",
    "fstream-npm": "0 >=0.0.5",
    "uid-number": "0",
    "archy": "0",
    "chownr": "0"
  },
  "bundleDependencies": [
    "slide",
    "ini",
    "semver",
    "abbrev",
    "graceful-fs",
    "minimatch",
    "nopt",
    "node-uuid",
    "rimraf",
    "request",
    "proto-list",
    "which",
    "tar",
    "fstream",
    "block-stream",
    "inherits",
    "mkdirp",
    "read",
    "lru-cache",
    "node-gyp",
    "fstream-npm",
    "uid-number",
    "archy",
    "chownr"
  ],
  "devDependencies": {
    "ronn": "https://github.com/isaacs/ronnjs/tarball/master"
  },
  "engines": {
    "node": "0.6 || 0.7 || 0.8",
    "npm": "1"
  },
  "scripts": {
    "test": "node ./test/run.js",
    "prepublish": "npm prune; rm -rf node_modules/*/{test,example,bench}*; make -j4 doc",
    "dumpconf": "env | grep npm | sort | uniq"
  },
  "licenses": [
    {
      "type": "MIT +no-false-attribs",
      "url": "http://github.com/isaacs/npm/raw/master/LICENSE"
    }
  ]
}<|MERGE_RESOLUTION|>--- conflicted
+++ resolved
@@ -10,11 +10,7 @@
     "install",
     "package.json"
   ],
-<<<<<<< HEAD
-  "version": "1.1.18",
-=======
-  "version": "1.1.21",
->>>>>>> 992e3464
+  "version": "1.1.0-2",
   "preferGlobal": true,
   "config": {
     "publishtest": false
@@ -43,25 +39,21 @@
     "slide": "1",
     "abbrev": "1",
     "graceful-fs": "~1.1.1",
-    "minimatch": "~0.2",
+    "minimatch": "0",
     "nopt": "1",
     "node-uuid": "~1.3",
     "proto-list": "1",
-    "rimraf": "2",
+    "rimraf": "1",
     "request": "~2.9",
     "which": "1",
     "tar": "~0.1.12",
-    "fstream": "~0.1.17",
+    "fstream": "~0.1.5",
     "block-stream": "*",
     "inherits": "1",
-    "mkdirp": "0.3",
+    "mkdirp": "0.1",
+    "fast-list": "~1.0.1",
     "read": "0",
-    "lru-cache": "1",
-    "node-gyp": "~0.4.1",
-    "fstream-npm": "0 >=0.0.5",
-    "uid-number": "0",
-    "archy": "0",
-    "chownr": "0"
+    "lru-cache": "1"
   },
   "bundleDependencies": [
     "slide",
@@ -81,13 +73,9 @@
     "block-stream",
     "inherits",
     "mkdirp",
+    "fast-list",
     "read",
-    "lru-cache",
-    "node-gyp",
-    "fstream-npm",
-    "uid-number",
-    "archy",
-    "chownr"
+    "lru-cache"
   ],
   "devDependencies": {
     "ronn": "https://github.com/isaacs/ronnjs/tarball/master"
