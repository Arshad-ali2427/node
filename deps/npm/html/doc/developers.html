--- conflicted
+++ resolved
@@ -28,22 +28,12 @@
 
 <p>A package is:</p>
 
-<ul><li>a) a folder containing a program described by a package.json file</li><li>b) a gzipped tarball containing (a)</li><li>c) a url that resolves to (b)</li><li>d) a <code>&lt;name&gt;@&lt;version&gt;</code> that is published on the registry with (c)</li><li>e) a <code>&lt;name&gt;@&lt;tag&gt;</code> that points to (d)</li><li>f) a <code>&lt;name&gt;</code> that has a "latest" tag satisfying (e)</li><li>g) a <code>git</code> url that, when cloned, results in (a).</li></ul>
+<ul><li>a) a folder containing a program described by a package.json file</li><li>b) a gzipped tarball containing (a)</li><li>c) a url that resolves to (b)</li><li>d) a <code>&lt;name&gt;@&lt;version&gt;</code> that is published on the registry with (c)</li><li>e) a <code>&lt;name&gt;@&lt;tag&gt;</code> that points to (d)</li><li>f) a <code>&lt;name&gt;</code> that has a "latest" tag satisfying (e)</li></ul>
 
 <p>Even if you never publish your package, you can still get a lot of
 benefits of using npm if you just want to write a node program (a), and
 perhaps if you also want to be able to easily install it elsewhere
 after packing it up into a tarball (b).</p>
-
-<p>Git urls can be of the form:</p>
-
-<pre><code>git://github.com/user/project.git#commit-ish
-git+ssh://user@hostname:project.git#commit-ish
-git+http://user@hostname/project/blah.git#commit-ish
-git+https://user@hostname/project/blah.git#commit-ish</code></pre>
-
-<p>The <code>commit-ish</code> can be any tag, sha, or branch which can be supplied as
-an argument to <code>git checkout</code>.  The default is <code>master</code>.</p>
 
 <h2 id="The-package-json-File">The package.json File</h2>
 
@@ -160,11 +150,7 @@
 
 <ul><li><a href="../doc/faq.html">faq(1)</a></li><li><a href="../doc/npm.html">npm(1)</a></li><li><a href="../doc/init.html">init(1)</a></li><li><a href="../doc/json.html">json(1)</a></li><li><a href="../doc/scripts.html">scripts(1)</a></li><li><a href="../doc/publish.html">publish(1)</a></li><li><a href="../doc/adduser.html">adduser(1)</a></li><li><a href="../doc/registry.html">registry(1)</a></li></ul>
 </div>
-<<<<<<< HEAD
-<p id="footer">developers &mdash; npm@1.1.18</p>
-=======
-<p id="footer">developers &mdash; npm@1.1.21</p>
->>>>>>> 992e3464
+<p id="footer">developers &mdash; npm@1.1.0-2</p>
 <script>
 ;(function () {
 var wrapper = document.getElementById("wrapper")
